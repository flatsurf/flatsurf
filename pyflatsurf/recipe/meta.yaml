{% set version = '3.13.5' %}
{% set build_number = '0' %}

package:
  name: pyflatsurf
  version: {{ version }}

source:
  path: ../../

build:
  number: {{ build_number }}
  # libflatsurf is not available on Windows yet
  skip: True  # [win]

requirements:
  build:
    - libtool
    - automake
    - coreutils
    - {{ compiler('cxx') }}
    - make
  host:
    - python
    - setuptools
    - gmpxxyy >=1.0.1,<2
<<<<<<< HEAD
    - pyexactreal >=2.2.1,<3
    - pyintervalxt >=3.2.0,<4
=======
    - pyexactreal >=3.0.1,<4
>>>>>>> fc05f940
    - cppyythonizations
    - libflatsurf
  run:
    - python
    - cppyy >=2.1.0,<3
    - cppyythonizations
<<<<<<< HEAD
    - pyexactreal >=2.2.1,<3
    - pyintervalxt >=3.2.0,<4
=======
    - pyexactreal >=3.0.1,<4
>>>>>>> fc05f940
    - boost-cpp

test:
  imports:
    - pyflatsurf

about:
  home: https://github.com/flatsurf/flatsurf
  license: GPL-3.0-or-later
  license_file: COPYING
  summary: TBD<|MERGE_RESOLUTION|>--- conflicted
+++ resolved
@@ -24,24 +24,16 @@
     - python
     - setuptools
     - gmpxxyy >=1.0.1,<2
-<<<<<<< HEAD
-    - pyexactreal >=2.2.1,<3
     - pyintervalxt >=3.2.0,<4
-=======
     - pyexactreal >=3.0.1,<4
->>>>>>> fc05f940
     - cppyythonizations
     - libflatsurf
   run:
     - python
     - cppyy >=2.1.0,<3
     - cppyythonizations
-<<<<<<< HEAD
-    - pyexactreal >=2.2.1,<3
     - pyintervalxt >=3.2.0,<4
-=======
     - pyexactreal >=3.0.1,<4
->>>>>>> fc05f940
     - boost-cpp
 
 test:
