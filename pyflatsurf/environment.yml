--- conflicted
+++ resolved
@@ -14,12 +14,8 @@
   - ipywidgets
   - libtool
   - make
-<<<<<<< HEAD
-  - pyexactreal>=2.2.1,<3
   - pyintervalxt>=3.2.0,<4
-=======
   - pyexactreal>=3.0.1,<5
->>>>>>> fc05f940
   - pytest
   - python
   - sagelib
