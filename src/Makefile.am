--- conflicted
+++ resolved
@@ -29,11 +29,7 @@
     uedge.cc         \
     vertex.cc        \
     globals.cc
-<<<<<<< HEAD
-EXTRA_libpolygon_DEPENDENCIES: libpolygon/libpolygon.h
-=======
 EXTRA_libpolygon_la_DEPENDENCIES: libpolygon/libpolygon.h
->>>>>>> 0ccdb3f7
 
 libpolygon_la_LDFLAGS = -version-info $(libpolygon_version_info)
 
