--- conflicted
+++ resolved
@@ -150,20 +150,12 @@
       hnorm20 = hnorm2;
       a0 = a;
     } else {
-<<<<<<< HEAD
-      std::vector<mpq_class> u = intervalxt::sample::Arithmetic<T>::coefficients(a0 * hnorm2);
-      std::vector<mpq_class> v = intervalxt::sample::Arithmetic<T>::coefficients(a * hnorm20);
-      assert(u.size() == v.size());
+      auto [u, v] = intervalxt::sample::Coefficients<>()(static_cast<T>(a0 * hnorm2), static_cast<T>(a * hnorm20));
       size_t i0 = 0;
       while (i0 < u.size() && u[i0] == 0 && v[i0] == 0)
         i0++;
       for (size_t i = i0 + 1; i < u.size(); i++) {
         if (u[i0] * v[i] != u[i] * v[i0]) {
-=======
-      auto [u, v] = intervalxt::sample::Coefficients<>()(static_cast<T>(a0 * hnorm2), static_cast<T>(a * hnorm20));
-      for (size_t i = 1; i < u.size(); i++) {
-        if (u[0] * v[i] != u[i] * v[0]) {
->>>>>>> f7f2ebd0
           return false;
         }
       }
