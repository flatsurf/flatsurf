# This file lists the dependencies needed to build and test all of libflatsurf.
# Create a conda environment with these dependencies preinstalled with:
# conda env create -f environment.yml
name: libflatsurf-build
channels:
  - conda-forge
dependencies:
  - automake
  - benchmark
<<<<<<< HEAD
  - boost-cpp=1.78.0
=======
  - libboost-headers=1.82.0
>>>>>>> a6e8c3df
  - coreutils
  - cxx-compiler
  - libeantic>=2,<3
  - libflint>=3,<4
  - fmt=10
  - gmp=6
  - gmpxxll>=1.0.0,<2
  - libexactreal>=4,<5
  - libintervalxt>=3.0.2,<4
  - libtool
  - make
  - parallel
  # valgrind is only needed for make check-valgrind
  # - valgrind<|MERGE_RESOLUTION|>--- conflicted
+++ resolved
@@ -7,11 +7,7 @@
 dependencies:
   - automake
   - benchmark
-<<<<<<< HEAD
-  - boost-cpp=1.78.0
-=======
   - libboost-headers=1.82.0
->>>>>>> a6e8c3df
   - coreutils
   - cxx-compiler
   - libeantic>=2,<3
