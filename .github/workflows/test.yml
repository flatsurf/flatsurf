name: Test
on:
  push: { branches: [ "master" ] }
  pull_request: { branches: [ "master" ] }

concurrency:
  group: test-${{ github.ref }}
  cancel-in-progress: true

jobs:
  test-libflatsurf:
    runs-on: ${{ matrix.on }}
    strategy:
      matrix:
        include:
<<<<<<< HEAD
        - on: ubuntu-22.04
          target: check
        - on: ubuntu-22.04
          target: check-valgrind
        - on: macos-11
          target: check
=======
        - target: check
          libflint: '2'
        - target: check
          libflint: '3'
        - target: check-valgrind
          libflint: '2'
        - target: check-valgrind
          libflint: '3'
>>>>>>> a6e8c3df
    steps:
      - uses: actions/checkout@v2
        with: { submodules: recursive }
      - name: install valgrind and libc debug symbols
        run: |
          sudo apt update
          sudo apt install libc6-dbg valgrind
        if: ${{ matrix.target == 'check-valgrind' }}
      - uses: conda-incubator/setup-miniconda@v2
        with: { miniforge-variant: "Mambaforge", miniforge-version: "latest" }
      - name: install dependencies (with FLINT 3)
        shell: bash -l {0}
        run: |
          mamba env update --quiet -n test -f libflatsurf/environment.yml
          conda list
        if: ${{ matrix.libflint == '3' }}
      - name: install dependencies (with FLINT 2)
        shell: bash -l {0}
        run: |
          mamba env update --quiet -n test -f libflatsurf/environment-flint2.yml
          conda list
        if: ${{ matrix.libflint == '2' }}
      - name: make ${{ matrix.target }}
        shell: bash -l {0}
        run: |
          echo "::group::bootstrap"
          ./bootstrap

          echo "::group::configure"
          cd libflatsurf
          export CXXFLAGS="$CXXFLAGS -UNDEBUG -g3"
          ./configure --prefix="$PREFIX" --without-benchmark

          echo "::group::make"
          make

          echo "::group::make ${{ matrix.target }}"
          make V=1 ${{ matrix.target }}
      - uses: flatsurf/actions/show-logs@main
        if: ${{ always() }}
  test-pyflatsurf:
    runs-on: ${{ matrix.on }}
    strategy:
      matrix:
<<<<<<< HEAD
        on: ["ubuntu-22.04", "macos-11"]
        python: ["3.8", "3.9", "3.10"]
        target:
          - check
        include:
          - on: ubuntu-22.04
            python: "3.10"
=======
        include:
          # No released SageMath supports FLINT 3 yet. So we only test with FLINT 2.
          - python: "3.8"
            libflint: "2"
            target: check
          - python: "3.9"
            libflint: "2"
            target: check
          - python: "3.10"
            libflint: "2"
            target: check
          - python: "3.11"
            libflint: "2"
            target: check
          - python: "3.11"
            libflint: "2"
>>>>>>> a6e8c3df
            target: check-valgrind
    steps:
      - uses: actions/checkout@v2
        with: { submodules: recursive }
      - name: install valgrind and libc debug symbols
        run: |
          sudo apt update
          sudo apt install libc6-dbg valgrind
        if: ${{ matrix.target == 'check-valgrind' }}
      - uses: conda-incubator/setup-miniconda@v2
        with: { miniforge-variant: "Mambaforge", miniforge-version: "latest", python-version: "${{ matrix.python }}" }
      - name: install libflatsurf dependencies (with FLINT 3)
        shell: bash -l {0}
        run: |
          mamba env update --quiet -n test -f libflatsurf/environment.yml
          conda list
        if: ${{ matrix.libflint == '3' }}
      - name: install libflatsurf dependencies (with FLINT 2)
        shell: bash -l {0}
        run: |
          mamba env update --quiet -n test -f libflatsurf/environment-flint2.yml
          conda list
        if: ${{ matrix.libflint == '2' }}
      - name: install pyflatsurf dependencies
        shell: bash -l {0}
        run: |
          echo "libflint ${{ matrix.libflint }}.*" >> $CONDA_PREFIX/conda-meta/pinned
          mamba env update --quiet -n test -f pyflatsurf/environment.yml
          conda list
      - name: silence cppyy startup
        shell: bash -l {0}
        run: |
          python -c 'import cppyy'
      - name: make ${{ matrix.target }}
        shell: bash -l {0}
        run: |
          echo "::group::bootstrap"
          ./bootstrap

          echo "::group::configure"
          export CXXFLAGS="$CXXFLAGS -UNDEBUG -g3"
          ./configure --prefix="$PREFIX" --without-benchmark

          echo "::group::make"
          make

          echo "::group::make ${{ matrix.target }}"
          cd pyflatsurf
          make ${{ matrix.target }}
      - uses: flatsurf/actions/show-logs@main
        if: ${{ always() }}
  distcheck:
    runs-on: ubuntu-22.04
    steps:
      - uses: actions/checkout@v2
        with: { submodules: recursive }
      - uses: conda-incubator/setup-miniconda@v2
        with: { miniforge-variant: "Mambaforge", miniforge-version: "latest" }
      - name: install dependencies
        shell: bash -l {0}
        run: |
          mamba env update --quiet -n test -f libflatsurf/environment.yml
          mamba env update --quiet -n test -f pyflatsurf/environment.yml
          conda list
      - name: make distcheck
        shell: bash -l {0}
        run: |
          echo "::group::bootstrap"
          ./bootstrap

          echo "::group::configure"
          ./configure --prefix="$PREFIX"

          echo "::group::make distcheck"
          make distcheck
      - uses: flatsurf/actions/show-logs@main
        if: ${{ always() }}

env:
  MAKEFLAGS: -j2<|MERGE_RESOLUTION|>--- conflicted
+++ resolved
@@ -13,23 +13,24 @@
     strategy:
       matrix:
         include:
-<<<<<<< HEAD
         - on: ubuntu-22.04
           target: check
+          libflint: '2'
+        - on: ubuntu-22.04
+          target: check
+          libflint: '3'
+        - on: macos-11
+          target: check
+          libflint: '2'
+        - on: macos-11
+          target: check
+          libflint: '3'
         - on: ubuntu-22.04
           target: check-valgrind
-        - on: macos-11
-          target: check
-=======
-        - target: check
           libflint: '2'
-        - target: check
+        - on: ubuntu-22.04
+          target: check-valgrind
           libflint: '3'
-        - target: check-valgrind
-          libflint: '2'
-        - target: check-valgrind
-          libflint: '3'
->>>>>>> a6e8c3df
     steps:
       - uses: actions/checkout@v2
         with: { submodules: recursive }
@@ -74,32 +75,43 @@
     runs-on: ${{ matrix.on }}
     strategy:
       matrix:
-<<<<<<< HEAD
-        on: ["ubuntu-22.04", "macos-11"]
-        python: ["3.8", "3.9", "3.10"]
-        target:
-          - check
         include:
+          # No released SageMath supports FLINT 3 yet. So we only test with FLINT 2.
+          - on: macos-11
+            python: "3.8"
+            libflint: "2"
+            target: check
+          - on: macos-11
+            python: "3.9"
+            libflint: "2"
+            target: check
+          - on: macos-11
+            python: "3.10"
+            libflint: "2"
+            target: check
+          - on: macos-11
+            python: "3.11"
+            libflint: "2"
+            target: check
+          - on: ubuntu-22.04
+            python: "3.8"
+            libflint: "2"
+            target: check
+          - on: ubuntu-22.04
+            python: "3.9"
+            libflint: "2"
+            target: check
           - on: ubuntu-22.04
             python: "3.10"
-=======
-        include:
-          # No released SageMath supports FLINT 3 yet. So we only test with FLINT 2.
-          - python: "3.8"
             libflint: "2"
             target: check
-          - python: "3.9"
+          - on: ubuntu-22.04
+            python: "3.11"
             libflint: "2"
             target: check
-          - python: "3.10"
+          - on: ubuntu-22.04
+            python: "3.11"
             libflint: "2"
-            target: check
-          - python: "3.11"
-            libflint: "2"
-            target: check
-          - python: "3.11"
-            libflint: "2"
->>>>>>> a6e8c3df
             target: check-valgrind
     steps:
       - uses: actions/checkout@v2
